--- conflicted
+++ resolved
@@ -94,18 +94,12 @@
 pub struct Producer<T>(Arc<ProducerInternal>, PhantomData<T>);
 
 /// Builder for [`Producer`]
-<<<<<<< HEAD
-pub struct ProducerBuilder {
+pub struct ProducerBuilder<T> {
     pub environment: Environment,
     pub name: Option<String>,
-=======
-pub struct ProducerBuilder<T> {
-    pub(crate) environment: Environment,
-    pub(crate) name: Option<String>,
     pub batch_size: usize,
     pub batch_publishing_delay: Duration,
-    pub(crate) data: PhantomData<T>,
->>>>>>> ff01114e
+    pub data: PhantomData<T>,
 }
 
 #[derive(Clone)]
