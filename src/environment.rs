--- conflicted
+++ resolved
@@ -115,17 +115,5 @@
 }
 #[derive(Clone, Default)]
 pub struct EnvironmentOptions {
-<<<<<<< HEAD
     pub client_options: ClientOptions,
-}
-
-impl Default for EnvironmentOptions {
-    fn default() -> Self {
-        Self {
-            client_options: ClientOptions::default(),
-        }
-    }
-=======
-    pub(crate) client_options: ClientOptions,
->>>>>>> ff01114e
 }